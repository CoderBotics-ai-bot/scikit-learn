--- conflicted
+++ resolved
@@ -475,12 +475,8 @@
         self.overwrite_X = overwrite_X
         self.eps = eps
 
-<<<<<<< HEAD
-    def fit(self, X, y, Gram=None, Xy=None, **params):
-=======
     def fit(self, X, y, Gram=None, Xy=None, overwrite_x=False,
             overwrite_gram=False, overwrite_xy=False):
->>>>>>> ce9814bb
         """Fit the model using X, y as training data.
 
         Parameters
