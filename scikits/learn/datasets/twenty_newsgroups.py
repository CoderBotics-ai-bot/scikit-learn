"""Caching loader for the 20 newsgroups text classification dataset


The description of the dataset is available on the official website at:

    http://people.csail.mit.edu/jrennie/20Newsgroups/

Quoting the introduction:

    The 20 Newsgroups data set is a collection of approximately 20,000
    newsgroup documents, partitioned (nearly) evenly across 20 different
    newsgroups. To the best of my knowledge, it was originally collected
    by Ken Lang, probably for his Newsweeder: Learning to filter netnews
    paper, though he does not explicitly mention this collection. The 20
    newsgroups collection has become a popular data set for experiments
    in text applications of machine learning techniques, such as text
    classification and text clustering.

This dataset loader will download the recommended "by date" variant of the
dataset and which features a point in time split between the train and
test sets. The compressed dataset size is around 14 Mb compressed. Once
uncompressed the train set is 52 MB and the test set is 34 MB.

The data is downloaded, extracted and cached in the '~/scikit_learn_data'
folder. However contrary to other datasets in the scikit, the data is
not vectorized into numpy arrays but the dataset list the filenames of
the posts and there categories as target signal.

The lack of vector feature extraction is intentional: there is no single
best way to turn text into vectors. Depending on the task various
preprocessing and text transformation are useful or not (n-grams,
lowercasing, stemming, stop-words filtering, TF-IDF weighting...).

"""
# Copyright (c) 2011 Olivier Grisel <olivier.grisel@ensta.org>
# License: Simplified BSD

import os
import urllib
import logging
import tarfile

from .base import get_data_home
from .base import load_filenames


logger = logging.getLogger(__name__)


URL = ("http://people.csail.mit.edu/jrennie/"
            "20Newsgroups/20news-bydate.tar.gz")
ARCHIVE_NAME = "20news-bydate.tar.gz"
TRAIN_FOLDER = "20news-bydate-train"
TEST_FOLDER = "20news-bydate-test"


def fetch_20newsgroups(data_home=None, subset='train', categories=None,
                      shuffle=True, random_state=42, download_if_missing=True):
    """Load the filenames of the 20 newsgroups dataset

    Parameters
    ----------
    subset: optional, default: 'train'
        Select the dataset to load: 'train' for the training set, 'test'
        for the test set.

    data_home: optional, default: None
        Specify another download and cache folder for the datasets. By
        default all scikit learn data is stored in '~/scikit_learn_data'
        subfolders.

    categories: None or collection of string or unicode
        if None (default), load all the categories.
        if not Non, list of category names to load (other categories
        ignored)

    shuffle: True by default
        whether or not to shuffle the data: might be important for models
        that make the assumption that the samples are independent and
        identically distributed (i.i.d.) such as stochastic gradient
        descent for instance.

    random_state: a numpy random number generator or a seed integer, 42 by default
        used to shuffle the dataset

    download_if_missing: optional, True by default
        If False, raise a IOError if the data is not locally available
        instead of trying to download the data from the source site.
    """

    data_home = get_data_home(data_home=data_home)
    twenty_home = os.path.join(data_home, "20news_home")
    archive_path = os.path.join(twenty_home, ARCHIVE_NAME)
    train_path = os.path.join(twenty_home, TRAIN_FOLDER)
    test_path = os.path.join(twenty_home, TEST_FOLDER)

    if not os.path.exists(twenty_home):
        if download_if_missing:
            os.makedirs(twenty_home)
        else:
<<<<<<< HEAD
            raise IOError('20Newsgroups dataset not found')

    if subset in ('train', 'test'):
        data = cache[subset]
    elif subset == 'all':
        data_lst = list()
        target = list()
        for subset in ('train', 'test'):
            data = cache[subset]
            data_lst.extend(data.data)
            target.extend(data.target)

        data.data = data_lst
        data.target = np.array(target)
        data.description = 'the 20 newsgroups by date dataset'
=======
            raise IOError("%s is missing, and will not be created" % twenty_home)

    if not os.path.exists(train_path) or not os.path.exists(test_path):

        if not os.path.exists(archive_path):
            if download_if_missing:
                logger.warn("Downloading dataset from %s (14 MB)", URL)
                opener = urllib.urlopen(URL)
                open(archive_path, 'wb').write(opener.read())
            else:
                raise IOError("%s is missing" % archive_path)

        logger.info("Decompressing %s", archive_path)
        tarfile.open(archive_path, "r:gz").extractall(path=twenty_home)
        os.remove(archive_path)

    if subset == 'train':
        folder_path = train_path
    elif subset == 'test':
        folder_path = test_path
>>>>>>> 05a26727
    else:
        raise ValueError(
            "subset can only be 'train' or 'test', got '%s'" % subset)

    description = subset + ' subset of the 20 newsgroups by date dataset'
    return load_filenames(folder_path, description=description,
                          categories=categories, shuffle=shuffle, random_state=random_state)


def load_20newsgroups(download_if_missing=False, **kwargs):
    """Alias for fetch_20newsgroups(download_if_missing=False)

    Check out fetch_20newsgroups.__doc__ for the documentation and parameters
    list.
    """
    return fetch_20newsgroups(download_if_missing=download_if_missing, **kwargs)
<|MERGE_RESOLUTION|>--- conflicted
+++ resolved
@@ -39,9 +39,16 @@
 import urllib
 import logging
 import tarfile
+import pickle
+import warnings
+import shutil
+
+import numpy as np
 
 from .base import get_data_home
-from .base import load_filenames
+from .base import load_files
+from ..utils import check_random_state, deprecated
+from ..utils.fixes import in1d
 
 
 logger = logging.getLogger(__name__)
@@ -50,8 +57,38 @@
 URL = ("http://people.csail.mit.edu/jrennie/"
             "20Newsgroups/20news-bydate.tar.gz")
 ARCHIVE_NAME = "20news-bydate.tar.gz"
+CACHE_NAME = "20news-bydate.pkz"
 TRAIN_FOLDER = "20news-bydate-train"
 TEST_FOLDER = "20news-bydate-test"
+
+def download_20newsgroups(target_dir, cache_path):
+    """ Download the 20Newsgroups data and convert is in a zipped pickle
+        storage.
+    """
+    archive_path = os.path.join(target_dir, ARCHIVE_NAME)
+    train_path = os.path.join(target_dir, TRAIN_FOLDER)
+    test_path = os.path.join(target_dir, TEST_FOLDER)
+
+    if not os.path.exists(target_dir):
+        os.makedirs(target_dir)
+
+    if not os.path.exists(archive_path):
+        logger.warn("Downloading dataset from %s (14 MB)", URL)
+        opener = urllib.urlopen(URL)
+        open(archive_path, 'wb').write(opener.read())
+
+    logger.info("Decompressing %s", archive_path)
+    tarfile.open(archive_path, "r:gz").extractall(path=target_dir)
+    os.remove(archive_path)
+
+    # Store a zipped pickle
+    cache = dict(
+            train=load_files(train_path),
+            test=load_files(test_path)
+        )
+    open(cache_path, 'wb').write(pickle.dumps(cache).encode('zip'))
+    shutil.rmtree(target_dir)
+    return cache
 
 
 def fetch_20newsgroups(data_home=None, subset='train', categories=None,
@@ -60,47 +97,52 @@
 
     Parameters
     ----------
-    subset: optional, default: 'train'
+    subset: 'train' or 'test', 'all', optional
         Select the dataset to load: 'train' for the training set, 'test'
-        for the test set.
+        for the test set, 'all' for both, with shuffled ordering.
 
     data_home: optional, default: None
-        Specify another download and cache folder for the datasets. By
-        default all scikit learn data is stored in '~/scikit_learn_data'
-        subfolders.
+        Specify an download and cache folder for the datasets. If None,
+        all scikit-learn data is stored in '~/scikit_learn_data' subfolders.
 
     categories: None or collection of string or unicode
-        if None (default), load all the categories.
-        if not Non, list of category names to load (other categories
-        ignored)
+        If None (default), load all the categories.
+        If not None, list of category names to load (other categories
+        ignored).
 
-    shuffle: True by default
-        whether or not to shuffle the data: might be important for models
-        that make the assumption that the samples are independent and
-        identically distributed (i.i.d.) such as stochastic gradient
-        descent for instance.
+    shuffle: bool, optional
+        Whether or not to shuffle the data: might be important for models that
+        make the assumption that the samples are independent and identically
+        distributed (i.i.d.), such as stochastic gradient descent.
 
-    random_state: a numpy random number generator or a seed integer, 42 by default
-        used to shuffle the dataset
+    random_state: numpy random number generator or seed integer
+        Used to shuffle the dataset.
 
     download_if_missing: optional, True by default
-        If False, raise a IOError if the data is not locally available
+        If False, raise an IOError if the data is not locally available
         instead of trying to download the data from the source site.
     """
 
     data_home = get_data_home(data_home=data_home)
+    cache_path = os.path.join(data_home, CACHE_NAME)
     twenty_home = os.path.join(data_home, "20news_home")
-    archive_path = os.path.join(twenty_home, ARCHIVE_NAME)
-    train_path = os.path.join(twenty_home, TRAIN_FOLDER)
-    test_path = os.path.join(twenty_home, TEST_FOLDER)
+    cache = None
+    if os.path.exists(cache_path):
+        try:
+            cache = pickle.loads(open(cache_path, 'rb').read().decode('zip'))
+        except Exception, e:
+            print 80*'_'
+            print 'Cache loading failed'
+            print 80*'_'
+            print e
 
-    if not os.path.exists(twenty_home):
+    if cache is None:
         if download_if_missing:
-            os.makedirs(twenty_home)
+            cache = download_20newsgroups(target_dir=twenty_home,
+                                          cache_path=cache_path)
         else:
-<<<<<<< HEAD
             raise IOError('20Newsgroups dataset not found')
-
+        
     if subset in ('train', 'test'):
         data = cache[subset]
     elif subset == 'all':
@@ -114,41 +156,42 @@
         data.data = data_lst
         data.target = np.array(target)
         data.description = 'the 20 newsgroups by date dataset'
-=======
-            raise IOError("%s is missing, and will not be created" % twenty_home)
-
-    if not os.path.exists(train_path) or not os.path.exists(test_path):
-
-        if not os.path.exists(archive_path):
-            if download_if_missing:
-                logger.warn("Downloading dataset from %s (14 MB)", URL)
-                opener = urllib.urlopen(URL)
-                open(archive_path, 'wb').write(opener.read())
-            else:
-                raise IOError("%s is missing" % archive_path)
-
-        logger.info("Decompressing %s", archive_path)
-        tarfile.open(archive_path, "r:gz").extractall(path=twenty_home)
-        os.remove(archive_path)
-
-    if subset == 'train':
-        folder_path = train_path
-    elif subset == 'test':
-        folder_path = test_path
->>>>>>> 05a26727
     else:
         raise ValueError(
-            "subset can only be 'train' or 'test', got '%s'" % subset)
+            "subset can only be 'train', 'test' or 'all', got '%s'" % subset)
 
-    description = subset + ' subset of the 20 newsgroups by date dataset'
-    return load_filenames(folder_path, description=description,
-                          categories=categories, shuffle=shuffle, random_state=random_state)
+    if categories is not None:
+        labels = [(data.target_names.index(cat), cat) for cat in categories]
+        # Sort the categories to have the ordering of the labels
+        labels.sort()
+        labels, categories = zip(*labels)
+        mask = in1d(data.target, labels)
+        data.target = data.target[mask]
+        # searchsorted to have continuous labels
+        data.target = np.searchsorted(labels, data.target)
+        data.target_names = list(categories)
+        # Use an object array to shuffle: avoids memory copy
+        data_lst = np.array(data.data, dtype=object)
+        data_lst = data_lst[mask]
+        data.data = data_lst.tolist()
+
+    if shuffle:
+        random_state = check_random_state(random_state)
+        indices = np.arange(data.target.shape[0])
+        random_state.shuffle(indices)
+        data.target = data.target[indices]
+        # Use an object array to shuffle: avoids memory copy
+        data_lst = np.array(data.data, dtype=object)
+        data_lst = data_lst[indices]
+        data.data = data_lst.tolist()
+
+    return data
 
 
+@deprecated("Use fetch_20newsgroups instead with download_if_missing=False")
 def load_20newsgroups(download_if_missing=False, **kwargs):
-    """Alias for fetch_20newsgroups(download_if_missing=False)
+    """Alias for fetch_20newsgroups(download_if_missing=False).
 
-    Check out fetch_20newsgroups.__doc__ for the documentation and parameters
-    list.
+    See fetch_20newsgroups.__doc__ for documentation and parameter list.
     """
-    return fetch_20newsgroups(download_if_missing=download_if_missing, **kwargs)
+    return fetch_20newsgroups(download_if_missing=download_if_missing, **kwargs)