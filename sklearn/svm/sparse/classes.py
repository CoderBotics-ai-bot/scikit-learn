
from ...base import ClassifierMixin, RegressorMixin
from .base import SparseBaseLibSVM, SparseBaseLibLinear
from ...linear_model.sparse.base import CoefSelectTransformerMixin


class SVC(SparseBaseLibSVM, ClassifierMixin):
    """SVC for sparse matrices (csr).

    See :class:`sklearn.svm.SVC` for a complete list of parameters

    Notes
    -----
    For best results, this accepts a matrix in csr format
    (scipy.sparse.csr), but should be able to convert from any array-like
    object (including other sparse representations).

    Examples
    --------
    >>> import numpy as np
    >>> X = np.array([[-1, -1], [-2, -1], [1, 1], [2, 1]])
    >>> y = np.array([1, 1, 2, 2])
    >>> from sklearn.svm.sparse import SVC
    >>> clf = SVC()
    >>> clf.fit(X, y)
    SVC(C=1.0, C_scale_n_samples=False, cache_size=200, coef0=0.0, degree=3,
      gamma=0.5, kernel='rbf', probability=False, shrinking=True, tol=0.001)
    >>> print clf.predict([[-0.8, -1]])
    [ 1.]
    """

    def __init__(self, C=1.0, kernel='rbf', degree=3, gamma=0.0,
                 coef0=0.0, shrinking=True, probability=False,
                 tol=1e-3, cache_size=200, C_scale_n_samples=False):

        SparseBaseLibSVM.__init__(self, 'c_svc', kernel, degree, gamma, coef0,
                         tol, C, 0., 0.,
                         shrinking, probability, cache_size, C_scale_n_samples)


class NuSVC(SparseBaseLibSVM, ClassifierMixin):
    """NuSVC for sparse matrices (csr).

    See :class:`sklearn.svm.NuSVC` for a complete list of parameters

    Notes
    -----
    For best results, this accepts a matrix in csr format
    (scipy.sparse.csr), but should be able to convert from any array-like
    object (including other sparse representations).

    Examples
    --------
    >>> import numpy as np
    >>> X = np.array([[-1, -1], [-2, -1], [1, 1], [2, 1]])
    >>> y = np.array([1, 1, 2, 2])
    >>> from sklearn.svm.sparse import NuSVC
    >>> clf = NuSVC()
    >>> clf.fit(X, y)
    NuSVC(C_scale_n_samples=False, cache_size=200, coef0=0.0, degree=3, gamma=0.5,
       kernel='rbf', nu=0.5, probability=False, shrinking=True, tol=0.001)
    >>> print clf.predict([[-0.8, -1]])
    [ 1.]
    """

    def __init__(self, nu=0.5, kernel='rbf', degree=3, gamma=0.0,
                 coef0=0.0, shrinking=True, probability=False,
                 tol=1e-3, cache_size=200, C_scale_n_samples=False):

        SparseBaseLibSVM.__init__(self, 'nu_svc', kernel, degree,
                         gamma, coef0, tol, 0., nu, 0.,
                         shrinking, probability, cache_size,
                         C_scale_n_samples)


class SVR(SparseBaseLibSVM, RegressorMixin):
    """SVR for sparse matrices (csr)

    See :class:`sklearn.svm.SVR` for a complete list of parameters

    Notes
    -----
    For best results, this accepts a matrix in csr format
    (scipy.sparse.csr), but should be able to convert from any array-like
    object (including other sparse representations).

    Examples
    --------
    >>> from sklearn.svm.sparse import SVR
    >>> import numpy as np
    >>> n_samples, n_features = 10, 5
    >>> np.random.seed(0)
    >>> y = np.random.randn(n_samples)
    >>> X = np.random.randn(n_samples, n_features)
    >>> clf = SVR(C=1.0, epsilon=0.2)
    >>> clf.fit(X, y)
<<<<<<< HEAD
    SVR(C=1.0, C_scale_n_samples=False, cache_size=200, coef0=0.0, degree=3,
      epsilon=0.2, gamma=0.2, kernel='rbf', nu=0.5, probability=False,
      shrinking=True, tol=0.001)
    """

    def __init__(self, kernel='rbf', degree=3, gamma=0.0, coef0=0.0,
                 tol=1e-3, C=1.0, nu=0.5, epsilon=0.1,
                 shrinking=True, probability=False, cache_size=200,
                 C_scale_n_samples=False):

        SparseBaseLibSVM.__init__(self, 'epsilon_svr', kernel,
                         degree, gamma, coef0, tol, C, nu,
                         epsilon, shrinking, probability, cache_size,
                         C_scale_n_samples)
=======
    SVR(C=1.0, cache_size=200, coef0=0.0, degree=3, epsilon=0.2, gamma=0.2,
      kernel='rbf', probability=False, shrinking=True, tol=0.001)
    """

    def __init__(self, kernel='rbf', degree=3, gamma=0.0, coef0=0.0,
                 tol=1e-3, C=1.0, epsilon=0.1,
                 shrinking=True, probability=False, cache_size=200):

        SparseBaseLibSVM.__init__(self, 'epsilon_svr', kernel,
                         degree, gamma, coef0, tol, C, 0.0,
                         epsilon, shrinking, probability, cache_size)
>>>>>>> ad9f7b5a


class NuSVR(SparseBaseLibSVM, RegressorMixin):
    """NuSVR for sparse matrices (csr)

    See :class:`sklearn.svm.NuSVC` for a complete list of parameters

    Notes
    -----
    For best results, this accepts a matrix in csr format
    (scipy.sparse.csr), but should be able to convert from any array-like
    object (including other sparse representations).

    Examples
    --------
    >>> from sklearn.svm.sparse import NuSVR
    >>> import numpy as np
    >>> n_samples, n_features = 10, 5
    >>> np.random.seed(0)
    >>> y = np.random.randn(n_samples)
    >>> X = np.random.randn(n_samples, n_features)
    >>> clf = NuSVR(nu=0.1)
    >>> clf.fit(X, y)
<<<<<<< HEAD
    NuSVR(C=1.0, C_scale_n_samples=False, cache_size=200, coef0=0.0, degree=3,
       epsilon=0.1, gamma=0.2, kernel='rbf', nu=0.1, probability=False,
       shrinking=True, tol=0.001)
=======
    NuSVR(cache_size=200, coef0=0.0, degree=3, epsilon=0.1, gamma=0.2,
       kernel='rbf', nu=0.1, probability=False, shrinking=True, tol=0.001)
>>>>>>> ad9f7b5a
    """

    def __init__(self, nu=0.5, kernel='rbf', degree=3,
                 gamma=0.0, coef0=0.0, shrinking=True, epsilon=0.1,
                 probability=False, tol=1e-3, cache_size=200,
                 C_scale_n_samples=False):

        SparseBaseLibSVM.__init__(self, 'nu_svr', kernel,
<<<<<<< HEAD
                         degree, gamma, coef0, tol, C, nu,
                         epsilon, shrinking, probability, cache_size,
                         C_scale_n_samples)
=======
                         degree, gamma, coef0, tol, 1.0, nu,
                         epsilon, shrinking, probability, cache_size)
>>>>>>> ad9f7b5a


class OneClassSVM(SparseBaseLibSVM):
    """OneClassSVM for sparse matrices (csr)

    See :class:`sklearn.svm.OneClassSVM` for a complete list of parameters

    Notes
    -----
    For best results, this accepts a matrix in csr format
    (scipy.sparse.csr), but should be able to convert from any array-like
    object (including other sparse representations).
    """

    def __init__(self, kernel='rbf', degree=3, gamma=0.0, coef0=0.0,
                 tol=1e-3, nu=0.5, shrinking=True,
                 probability=False, cache_size=200, C_scale_n_samples=False):

        SparseBaseLibSVM.__init__(self, 'one_class', kernel, degree,
                         gamma, coef0, tol, 0.0, nu, 0.0,
                         shrinking, probability, cache_size, C_scale_n_samples)

    def fit(self, X, class_weight=None, sample_weight=None):
        super(OneClassSVM, self).fit(
            X, [], class_weight=class_weight, sample_weight=sample_weight)


class LinearSVC(SparseBaseLibLinear, ClassifierMixin,
                CoefSelectTransformerMixin):
    """Linear Support Vector Classification, Sparse Version

    Similar to SVC with parameter kernel='linear', but uses internally
    liblinear rather than libsvm, so it has more flexibility in the
    choice of penalties and loss functions and should be faster for
    huge datasets.

    See :class:`sklearn.svm.SVC` for a complete list of parameters

    Notes
    -----
    For best results, this accepts a matrix in csr format
    (scipy.sparse.csr), but should be able to convert from any array-like
    object (including other sparse representations).
    """
    pass<|MERGE_RESOLUTION|>--- conflicted
+++ resolved
@@ -94,7 +94,6 @@
     >>> X = np.random.randn(n_samples, n_features)
     >>> clf = SVR(C=1.0, epsilon=0.2)
     >>> clf.fit(X, y)
-<<<<<<< HEAD
     SVR(C=1.0, C_scale_n_samples=False, cache_size=200, coef0=0.0, degree=3,
       epsilon=0.2, gamma=0.2, kernel='rbf', nu=0.5, probability=False,
       shrinking=True, tol=0.001)
@@ -109,19 +108,6 @@
                          degree, gamma, coef0, tol, C, nu,
                          epsilon, shrinking, probability, cache_size,
                          C_scale_n_samples)
-=======
-    SVR(C=1.0, cache_size=200, coef0=0.0, degree=3, epsilon=0.2, gamma=0.2,
-      kernel='rbf', probability=False, shrinking=True, tol=0.001)
-    """
-
-    def __init__(self, kernel='rbf', degree=3, gamma=0.0, coef0=0.0,
-                 tol=1e-3, C=1.0, epsilon=0.1,
-                 shrinking=True, probability=False, cache_size=200):
-
-        SparseBaseLibSVM.__init__(self, 'epsilon_svr', kernel,
-                         degree, gamma, coef0, tol, C, 0.0,
-                         epsilon, shrinking, probability, cache_size)
->>>>>>> ad9f7b5a
 
 
 class NuSVR(SparseBaseLibSVM, RegressorMixin):
@@ -145,30 +131,18 @@
     >>> X = np.random.randn(n_samples, n_features)
     >>> clf = NuSVR(nu=0.1)
     >>> clf.fit(X, y)
-<<<<<<< HEAD
-    NuSVR(C=1.0, C_scale_n_samples=False, cache_size=200, coef0=0.0, degree=3,
-       epsilon=0.1, gamma=0.2, kernel='rbf', nu=0.1, probability=False,
-       shrinking=True, tol=0.001)
-=======
     NuSVR(cache_size=200, coef0=0.0, degree=3, epsilon=0.1, gamma=0.2,
        kernel='rbf', nu=0.1, probability=False, shrinking=True, tol=0.001)
->>>>>>> ad9f7b5a
     """
 
     def __init__(self, nu=0.5, kernel='rbf', degree=3,
                  gamma=0.0, coef0=0.0, shrinking=True, epsilon=0.1,
-                 probability=False, tol=1e-3, cache_size=200,
-                 C_scale_n_samples=False):
+                 probability=False, tol=1e-3, cache_size=200):
 
         SparseBaseLibSVM.__init__(self, 'nu_svr', kernel,
-<<<<<<< HEAD
-                         degree, gamma, coef0, tol, C, nu,
+                         degree, gamma, coef0, tol, 1.0, nu,
                          epsilon, shrinking, probability, cache_size,
-                         C_scale_n_samples)
-=======
-                         degree, gamma, coef0, tol, 1.0, nu,
-                         epsilon, shrinking, probability, cache_size)
->>>>>>> ad9f7b5a
+                         C_scale_n_samples=None)
 
 
 class OneClassSVM(SparseBaseLibSVM):
