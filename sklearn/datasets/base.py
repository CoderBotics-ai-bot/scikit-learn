"""
Base IO code for all datasets
"""

# Copyright (c) 2007 David Cournapeau <cournape@gmail.com>
#               2010 Fabian Pedregosa <fabian.pedregosa@inria.fr>
#               2010 Olivier Grisel <olivier.grisel@ensta.org>
# License: BSD 3 clause

import os
import csv
import shutil
from os import environ
from os.path import dirname
from os.path import join
from os.path import exists
from os.path import expanduser
from os.path import isdir
from os import listdir
from os import makedirs

import numpy as np

from ..utils import check_random_state


class Bunch(dict):
    """Container object for datasets: dictionary-like object that
       exposes its keys as attributes."""

    def __init__(self, **kwargs):
        dict.__init__(self, kwargs)
        self.__dict__ = self


def get_data_home(data_home=None):
    """Return the path of the scikit-learn data dir.

    This folder is used by some large dataset loaders to avoid
    downloading the data several times.

    By default the data dir is set to a folder named 'scikit_learn_data'
    in the user home folder.

    Alternatively, it can be set by the 'SCIKIT_LEARN_DATA' environment
    variable or programmatically by giving an explicit folder path. The
    '~' symbol is expanded to the user home folder.

    If the folder does not already exist, it is automatically created.
    """
    if data_home is None:
        data_home = environ.get('SCIKIT_LEARN_DATA',
                                join('~', 'scikit_learn_data'))
    data_home = expanduser(data_home)
    if not exists(data_home):
        makedirs(data_home)
    return data_home


def clear_data_home(data_home=None):
    """Delete all the content of the data home cache."""
    data_home = get_data_home(data_home)
    shutil.rmtree(data_home)


def load_files(container_path, description=None, categories=None,
               load_content=True, shuffle=True, encoding=None,
               decode_error='strict', random_state=0):
    """Load text files with categories as subfolder names.

    Individual samples are assumed to be files stored a two levels folder
    structure such as the following:

        container_folder/
            category_1_folder/
                file_1.txt
                file_2.txt
                ...
                file_42.txt
            category_2_folder/
                file_43.txt
                file_44.txt
                ...

    The folder names are used as supervised signal label names. The
    individual file names are not important.

    This function does not try to extract features into a numpy array or
    scipy sparse matrix. In addition, if load_content is false it
    does not try to load the files in memory.

    To use text files in a scikit-learn classification or clustering
    algorithm, you will need to use the `sklearn.feature_extraction.text`
    module to build a feature extraction transformer that suits your
    problem.

    If you set load_content=True, you should also specify the encoding of
    the text using the 'encoding' parameter. For many modern text files,
    'utf-8' will be the correct encoding. If you leave encoding equal to None,
    then the content will be made of bytes instead of Unicode, and you will
    not be able to use most functions in `sklearn.feature_extraction.text`.

    Similar feature extractors should be built for other kind of unstructured
    data input such as images, audio, video, ...

    Parameters
    ----------
    container_path : string or unicode
        Path to the main folder holding one subfolder per category

    description: string or unicode, optional (default=None)
        A paragraph describing the characteristic of the dataset: its source,
        reference, etc.

    categories : A collection of strings or None, optional (default=None)
        If None (default), load all the categories.
        If not None, list of category names to load (other categories ignored).

    load_content : boolean, optional (default=True)
        Whether to load or not the content of the different files. If
        true a 'data' attribute containing the text information is present
        in the data structure returned. If not, a filenames attribute
        gives the path to the files.

    encoding : string or None (default is None)
        If None, do not try to decode the content of the files (e.g. for
        images or other non-text content).
        If not None, encoding to use to decode text files to Unicode if
        load_content is True.

    decode_error: {'strict', 'ignore', 'replace'}, optional
        Instruction on what to do if a byte sequence is given to analyze that
        contains characters not of the given `encoding`. Passed as keyword
        argument 'errors' to bytes.decode.

    shuffle : bool, optional (default=True)
        Whether or not to shuffle the data: might be important for models that
        make the assumption that the samples are independent and identically
        distributed (i.i.d.), such as stochastic gradient descent.

    random_state : int, RandomState instance or None, optional (default=0)
        If int, random_state is the seed used by the random number generator;
        If RandomState instance, random_state is the random number generator;
        If None, the random number generator is the RandomState instance used
        by `np.random`.

    Returns
    -------
    data : Bunch
        Dictionary-like object, the interesting attributes are: either
        data, the raw text data to learn, or 'filenames', the files
        holding it, 'target', the classification labels (integer index),
        'target_names', the meaning of the labels, and 'DESCR', the full
        description of the dataset.
    """
    target = []
    target_names = []
    filenames = []

    folders = [f for f in sorted(listdir(container_path))
               if isdir(join(container_path, f))]

    if categories is not None:
        folders = [f for f in folders if f in categories]

    for label, folder in enumerate(folders):
        target_names.append(folder)
        folder_path = join(container_path, folder)
        documents = [join(folder_path, d)
                     for d in sorted(listdir(folder_path))]
        target.extend(len(documents) * [label])
        filenames.extend(documents)

    # convert to array for fancy indexing
    filenames = np.array(filenames)
    target = np.array(target)

    if shuffle:
        random_state = check_random_state(random_state)
        indices = np.arange(filenames.shape[0])
        random_state.shuffle(indices)
        filenames = filenames[indices]
        target = target[indices]

    if load_content:
        data = []
        for filename in filenames:
            with open(filename, 'rb') as f:
                data.append(f.read())
        if encoding is not None:
            data = [d.decode(encoding, decode_error) for d in data]
        return Bunch(data=data,
                     filenames=filenames,
                     target_names=target_names,
                     target=target,
                     DESCR=description)

    return Bunch(filenames=filenames,
                 target_names=target_names,
                 target=target,
                 DESCR=description)


def load_iris():
    """Load and return the iris dataset (classification).

    The iris dataset is a classic and very easy multi-class classification
    dataset.

    =================   ==============
    Classes                          3
    Samples per class               50
    Samples total                  150
    Dimensionality                   4
    Features            real, positive
    =================   ==============

    Returns
    -------
    data : Bunch
        Dictionary-like object, the interesting attributes are:
        'data', the data to learn, 'target', the classification labels,
        'target_names', the meaning of the labels, 'feature_names', the
        meaning of the features, and 'DESCR', the
        full description of the dataset.

    Examples
    --------
    Let's say you are interested in the samples 10, 25, and 50, and want to
    know their class name.

    >>> from sklearn.datasets import load_iris
    >>> data = load_iris()
    >>> data.target[[10, 25, 50]]
    array([0, 0, 1])
    >>> list(data.target_names)
    ['setosa', 'versicolor', 'virginica']
    """
    module_path = dirname(__file__)
    with open(join(module_path, 'data', 'iris.csv')) as csv_file:
        data_file = csv.reader(csv_file)
        temp = next(data_file)
        n_samples = int(temp[0])
        n_features = int(temp[1])
        target_names = np.array(temp[2:])
        data = np.empty((n_samples, n_features))
        target = np.empty((n_samples,), dtype=np.int)

        for i, ir in enumerate(data_file):
            data[i] = np.asarray(ir[:-1], dtype=np.float)
            target[i] = np.asarray(ir[-1], dtype=np.int)

    with open(join(module_path, 'descr', 'iris.rst')) as rst_file:
        fdescr = rst_file.read()

    return Bunch(data=data, target=target,
                 target_names=target_names,
                 DESCR=fdescr,
                 feature_names=['sepal length (cm)', 'sepal width (cm)',
                                'petal length (cm)', 'petal width (cm)'])


def load_digits(n_class=10):
    """Load and return the digits dataset (classification).

    Each datapoint is a 8x8 image of a digit.

    =================   ==============
    Classes                         10
    Samples per class             ~180
    Samples total                 1797
    Dimensionality                  64
    Features             integers 0-16
    =================   ==============


    Parameters
    ----------
    n_class : integer, between 0 and 10, optional (default=10)
        The number of classes to return.

    Returns
    -------
    data : Bunch
        Dictionary-like object, the interesting attributes are:
        'data', the data to learn, 'images', the images corresponding
        to each sample, 'target', the classification labels for each
        sample, 'target_names', the meaning of the labels, and 'DESCR',
        the full description of the dataset.

    Examples
    --------
    To load the data and visualize the images::

        >>> from sklearn.datasets import load_digits
        >>> digits = load_digits()
        >>> print(digits.data.shape)
        (1797, 64)
        >>> import pylab as pl #doctest: +SKIP
        >>> pl.gray() #doctest: +SKIP
        >>> pl.matshow(digits.images[0]) #doctest: +SKIP
        >>> pl.show() #doctest: +SKIP
    """
    module_path = dirname(__file__)
    data = np.loadtxt(join(module_path, 'data', 'digits.csv.gz'),
                      delimiter=',')
    with open(join(module_path, 'descr', 'digits.rst')) as f:
        descr = f.read()
    target = data[:, -1]
    flat_data = data[:, :-1]
    images = flat_data.view()
    images.shape = (-1, 8, 8)

    if n_class < 10:
        idx = target < n_class
        flat_data, target = flat_data[idx], target[idx]
        images = images[idx]

    return Bunch(data=flat_data,
                 target=target.astype(np.int),
                 target_names=np.arange(10),
                 images=images,
                 DESCR=descr)


def load_diabetes():
    """Load and return the diabetes dataset (regression).

    ==============      ==================
    Samples total       442
    Dimensionality      10
    Features            real, -.2 < x < .2
    Targets             integer 25 - 346
    ==============      ==================

    Returns
    -------
    data : Bunch
        Dictionary-like object, the interesting attributes are:
        'data', the data to learn and 'target', the regression target for each
        sample.
    """
    base_dir = join(dirname(__file__), 'data')
    data = np.loadtxt(join(base_dir, 'diabetes_data.csv.gz'))
    target = np.loadtxt(join(base_dir, 'diabetes_target.csv.gz'))
    return Bunch(data=data, target=target)


def load_linnerud():
    """Load and return the linnerud dataset (multivariate regression).

    Samples total: 20
    Dimensionality: 3 for both data and targets
    Features: integer
    Targets: integer

    Returns
    -------
    data : Bunch
        Dictionary-like object, the interesting attributes are: 'data' and
        'targets', the two multivariate datasets, with 'data' corresponding to
        the exercise and 'targets' corresponding to the physiological
        measurements, as well as 'feature_names' and 'target_names'.
    """
    base_dir = join(dirname(__file__), 'data/')
    # Read data
    data_exercise = np.loadtxt(base_dir + 'linnerud_exercise.csv', skiprows=1)
    data_physiological = np.loadtxt(base_dir + 'linnerud_physiological.csv',
                                    skiprows=1)
    # Read header
    with open(base_dir + 'linnerud_exercise.csv') as f:
        header_exercise = f.readline().split()
    with open(base_dir + 'linnerud_physiological.csv') as f:
        header_physiological = f.readline().split()
    with open(dirname(__file__) + '/descr/linnerud.rst') as f:
        descr = f.read()

    return Bunch(data=data_exercise, feature_names=header_exercise,
                 target=data_physiological,
                 target_names=header_physiological,
                 DESCR=descr)


def load_boston():
    """Load and return the boston house-prices dataset (regression).

    ==============     ==============
    Samples total                 506
    Dimensionality                 13
    Features           real, positive
    Targets             real 5. - 50.
    ==============     ==============

    Returns
    -------
    data : Bunch
        Dictionary-like object, the interesting attributes are:
        'data', the data to learn, 'target', the regression targets,
        and 'DESCR', the full description of the dataset.

    Examples
    --------
    >>> from sklearn.datasets import load_boston
    >>> boston = load_boston()
    >>> print(boston.data.shape)
    (506, 13)
    """
    module_path = dirname(__file__)

    fdescr_name = join(module_path, 'descr', 'boston_house_prices.rst')
    with open(fdescr_name) as f:
        descr_text = f.read()
<<<<<<< HEAD
    
=======

>>>>>>> 09dc09a1
    data_file_name = join(module_path, 'data', 'boston_house_prices.csv')
    with open(data_file_name) as f:
        data_file = csv.reader(f)
        temp = next(data_file)
        n_samples = int(temp[0])
        n_features = int(temp[1])
        data = np.empty((n_samples, n_features))
        target = np.empty((n_samples,))
        temp = next(data_file)  # names of features
        feature_names = np.array(temp)

        for i, d in enumerate(data_file):
            data[i] = np.asarray(d[:-1], dtype=np.float)
            target[i] = np.asarray(d[-1], dtype=np.float)

    return Bunch(data=data,
                 target=target,
                 # last column is target value
                 feature_names=feature_names[:-1],
                 DESCR=descr_text)


def load_sample_images():
    """Load sample images for image manipulation.
    Loads both, ``china`` and ``flower``.

    Returns
    -------
    data : Bunch
        Dictionary-like object with the following attributes :
        'images', the two sample images, 'filenames', the file
        names for the images, and 'DESCR'
        the full description of the dataset.

    Examples
    --------
    To load the data and visualize the images:

    >>> from sklearn.datasets import load_sample_images
    >>> dataset = load_sample_images()     #doctest: +SKIP
    >>> len(dataset.images)                #doctest: +SKIP
    2
    >>> first_img_data = dataset.images[0] #doctest: +SKIP
    >>> first_img_data.shape               #doctest: +SKIP
    (427, 640, 3)
    >>> first_img_data.dtype               #doctest: +SKIP
    dtype('uint8')
    """
    # Try to import imread from scipy. We do this lazily here to prevent
    # this module from depending on PIL.
    try:
        try:
            from scipy.misc import imread
        except ImportError:
            from scipy.misc.pilutil import imread
    except ImportError:
        raise ImportError("The Python Imaging Library (PIL) "
                          "is required to load data from jpeg files")
    module_path = join(dirname(__file__), "images")
    with open(join(module_path, 'README.txt')) as f:
        descr = f.read()
    filenames = [join(module_path, filename)
                 for filename in os.listdir(module_path)
                 if filename.endswith(".jpg")]
    # Load image data for each image in the source folder.
    images = [imread(filename) for filename in filenames]

    return Bunch(images=images,
                 filenames=filenames,
                 DESCR=descr)


def load_sample_image(image_name):
    """Load the numpy array of a single sample image

    Parameters
    -----------
    image_name: {`china.jpg`, `flower.jpg`}
        The name of the sample image loaded

    Returns
    -------
    img: 3D array
        The image as a numpy array: height x width x color

    Examples
    ---------

    >>> from sklearn.datasets import load_sample_image
    >>> china = load_sample_image('china.jpg')   # doctest: +SKIP
    >>> china.dtype                              # doctest: +SKIP
    dtype('uint8')
    >>> china.shape                              # doctest: +SKIP
    (427, 640, 3)
    >>> flower = load_sample_image('flower.jpg') # doctest: +SKIP
    >>> flower.dtype                             # doctest: +SKIP
    dtype('uint8')
    >>> flower.shape                             # doctest: +SKIP
    (427, 640, 3)
    """
    images = load_sample_images()
    index = None
    for i, filename in enumerate(images.filenames):
        if filename.endswith(image_name):
            index = i
            break
    if index is None:
        raise AttributeError("Cannot find sample image: %s" % image_name)
    return images.images[index]<|MERGE_RESOLUTION|>--- conflicted
+++ resolved
@@ -410,11 +410,7 @@
     fdescr_name = join(module_path, 'descr', 'boston_house_prices.rst')
     with open(fdescr_name) as f:
         descr_text = f.read()
-<<<<<<< HEAD
-    
-=======
-
->>>>>>> 09dc09a1
+
     data_file_name = join(module_path, 'data', 'boston_house_prices.csv')
     with open(data_file_name) as f:
         data_file = csv.reader(f)
