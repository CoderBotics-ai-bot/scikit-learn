--- conflicted
+++ resolved
@@ -14,11 +14,8 @@
     ),
     "enable_cython_pairwise_dist": True,
     "array_api_dispatch": False,
-<<<<<<< HEAD
     "engine_provider": (),
-=======
     "transform_output": "default",
->>>>>>> 80d21c37
 }
 _threadlocal = threading.local()
 
@@ -57,11 +54,8 @@
     pairwise_dist_chunk_size=None,
     enable_cython_pairwise_dist=None,
     array_api_dispatch=None,
-<<<<<<< HEAD
     engine_provider=None,
-=======
     transform_output=None,
->>>>>>> 80d21c37
 ):
     """Set global scikit-learn configuration
 
@@ -130,7 +124,6 @@
 
         .. versionadded:: 1.2
 
-<<<<<<< HEAD
     engine_provider : str or sequence of str, default=None
         Enable computational engine implementation provided by third party
         packages to leverage specific hardware platforms using frameworks or
@@ -139,7 +132,7 @@
         See the :ref:`User Guide <engine>` for more details.
 
         .. versionadded:: 1.3
-=======
+
     transform_output : str, default=None
         Configure output of `transform` and `fit_transform`.
 
@@ -151,7 +144,6 @@
         - `None`: Transform configuration is unchanged
 
         .. versionadded:: 1.2
->>>>>>> 80d21c37
 
     See Also
     --------
@@ -174,13 +166,10 @@
         local_config["enable_cython_pairwise_dist"] = enable_cython_pairwise_dist
     if array_api_dispatch is not None:
         local_config["array_api_dispatch"] = array_api_dispatch
-<<<<<<< HEAD
     if engine_provider is not None:
         local_config["engine_provider"] = engine_provider
-=======
     if transform_output is not None:
         local_config["transform_output"] = transform_output
->>>>>>> 80d21c37
 
 
 @contextmanager
@@ -193,11 +182,8 @@
     pairwise_dist_chunk_size=None,
     enable_cython_pairwise_dist=None,
     array_api_dispatch=None,
-<<<<<<< HEAD
     engine_provider=None,
-=======
     transform_output=None,
->>>>>>> 80d21c37
 ):
     """Context manager for global scikit-learn configuration.
 
@@ -265,7 +251,6 @@
 
         .. versionadded:: 1.2
 
-<<<<<<< HEAD
     engine_provider : str or sequence of str, default=None
         Enable computational engine implementation provided by third party
         packages to leverage specific hardware platforms using frameworks or
@@ -274,7 +259,7 @@
         See the :ref:`User Guide <engine>` for more details.
 
         .. versionadded:: 1.3
-=======
+
     transform_output : str, default=None
         Configure output of `transform` and `fit_transform`.
 
@@ -286,7 +271,6 @@
         - `None`: Transform configuration is unchanged
 
         .. versionadded:: 1.2
->>>>>>> 80d21c37
 
     Yields
     ------
@@ -324,11 +308,8 @@
         pairwise_dist_chunk_size=pairwise_dist_chunk_size,
         enable_cython_pairwise_dist=enable_cython_pairwise_dist,
         array_api_dispatch=array_api_dispatch,
-<<<<<<< HEAD
         engine_provider=engine_provider,
-=======
         transform_output=transform_output,
->>>>>>> 80d21c37
     )
 
     try:
